/*
 * Licensed to the Apache Software Foundation (ASF) under one
 * or more contributor license agreements.  See the NOTICE file
 * distributed with this work for additional information
 * regarding copyright ownership.  The ASF licenses this file
 * to you under the Apache License, Version 2.0 (the
 * "License"); you may not use this file except in compliance
 * with the License.  You may obtain a copy of the License at
 *
 *   http://www.apache.org/licenses/LICENSE-2.0
 *
 * Unless required by applicable law or agreed to in writing,
 * software distributed under the License is distributed on an
 * "AS IS" BASIS, WITHOUT WARRANTIES OR CONDITIONS OF ANY
 * KIND, either express or implied.  See the License for the
 * specific language governing permissions and limitations
 * under the License.
 */

package org.apache.samza.checkpoint.kafka

import java.util.Collections
import java.util.concurrent.TimeUnit
import java.util.concurrent.atomic.AtomicReference
import com.google.common.annotations.VisibleForTesting
import com.google.common.base.Preconditions
import org.apache.samza.checkpoint.{Checkpoint, CheckpointManager, CheckpointV1, CheckpointV2}
import org.apache.samza.config.{Config, JobConfig, TaskConfig}
import org.apache.samza.container.TaskName
import org.apache.samza.serializers.{CheckpointV1Serde, CheckpointV2Serde, Serde}
import org.apache.samza.metrics.MetricsRegistry
import org.apache.samza.system._
import org.apache.samza.system.kafka.KafkaStreamSpec
import org.apache.samza.util.Logging
import org.apache.samza.{Partition, SamzaException}

import scala.collection.mutable

/**
  * A [[CheckpointManager]] that uses a compacted Kafka topic-partition to store the [[Checkpoint]] corresponding to
  * a task.
  *
  * <p> The Kafka partition provides an abstraction of a log to which all [[Checkpoint]]s are appended to. The
  * checkpoints written to the log are keyed by their corresponding taskName.
  *
  * <p> This class is thread safe for writing but not for reading checkpoints. This is currently OK since checkpoints
  * are only read on the main thread.
  */
class KafkaCheckpointManager(checkpointSpec: KafkaStreamSpec,
                             systemFactory: SystemFactory,
                             validateCheckpoint: Boolean,
                             config: Config,
                             metricsRegistry: MetricsRegistry,
                             checkpointV1MsgSerde: Serde[CheckpointV1] = new CheckpointV1Serde,
                             checkpointV2MsgSerde: Serde[CheckpointV2] = new CheckpointV2Serde,
                             checkpointKeySerde: Serde[KafkaCheckpointLogKey] = new KafkaCheckpointLogKeySerde) extends CheckpointManager with Logging {

  var MaxRetryDurationInMillis: Long = TimeUnit.MINUTES.toMillis(15)

  val checkpointSystem: String = checkpointSpec.getSystemName
  val checkpointTopic: String = checkpointSpec.getPhysicalName

  info(s"Creating KafkaCheckpointManager for checkpointTopic:$checkpointTopic, systemName:$checkpointSystem " +
    s"validateCheckpoints:$validateCheckpoint")

  val checkpointSsp: SystemStreamPartition = new SystemStreamPartition(checkpointSystem, checkpointTopic, new Partition(0))
  val expectedGrouperFactory: String = new JobConfig(config).getSystemStreamPartitionGrouperFactory

  val systemConsumer = systemFactory.getConsumer(checkpointSystem, config, metricsRegistry, this.getClass.getSimpleName)
  val systemAdmin =  systemFactory.getAdmin(checkpointSystem, config, this.getClass.getSimpleName)

  var taskNames: Set[TaskName] = Set[TaskName]()
  var taskNamesToCheckpoints: Map[TaskName, Checkpoint] = _

  val producerRef: AtomicReference[SystemProducer] = new AtomicReference[SystemProducer](getSystemProducer())
  val producerCreationLock: Object = new Object

  // if true, systemConsumer can be safely closed after the first call to readLastCheckpoint.
  // if false, it must be left open until KafkaCheckpointManager::stop is called.
  // for active containers, this will be set to true, while false for standby containers.
  val stopConsumerAfterFirstRead: Boolean = new TaskConfig(config).getCheckpointManagerConsumerStopAfterFirstRead

  val checkpointReadVersion: Short = new TaskConfig(config).getCheckpointReadVersion

  /**
    * Create checkpoint stream prior to start.
    *
    */
  override def createResources(): Unit = {
    val createResourcesSystemAdmin =  systemFactory.getAdmin(checkpointSystem, config, this.getClass.getSimpleName + "createResource")
    Preconditions.checkNotNull(createResourcesSystemAdmin)
    createResourcesSystemAdmin.start()
    try {
      info(s"Creating checkpoint stream: ${checkpointSpec.getPhysicalName} with " +
        s"partition count: ${checkpointSpec.getPartitionCount}")
      createResourcesSystemAdmin.createStream(checkpointSpec)

      if (validateCheckpoint) {
        info(s"Validating checkpoint stream")
        createResourcesSystemAdmin.validateStream(checkpointSpec)
      }
    } finally {
      createResourcesSystemAdmin.stop()
    }
  }

  /**
    * @inheritdoc
    */
  override def start(): Unit = {
    // register and start a producer for the checkpoint topic
    info("Starting the checkpoint SystemProducer")
    producerRef.get().start()
    info("Starting the checkpoint SystemAdmin")
    systemAdmin.start()
    // register and start a consumer for the checkpoint topic
    val oldestOffset = getOldestOffset(checkpointSsp)
    info(s"Starting the checkpoint SystemConsumer from oldest offset $oldestOffset")
    systemConsumer.register(checkpointSsp, oldestOffset)
    systemConsumer.start()
  }

  /**
    * @inheritdoc
    */
  override def register(taskName: TaskName) {
    debug(s"Registering taskName: $taskName")
    producerRef.get().register(taskName.getTaskName)
    taskNames += taskName
  }

  /**
    * @inheritdoc
    */
  override def readLastCheckpoint(taskName: TaskName): Checkpoint = {
    if (!taskNames.contains(taskName)) {
      throw new SamzaException(s"Task: $taskName is not registered with this CheckpointManager")
    }

    info(s"Reading checkpoint for taskName $taskName")

    if (taskNamesToCheckpoints == null) {
      info("Reading checkpoints for the first time")
      taskNamesToCheckpoints = readCheckpoints()
      if (stopConsumerAfterFirstRead) {
        info("Stopping system consumer")
        systemConsumer.stop()
      }
    } else if (!stopConsumerAfterFirstRead) {
      taskNamesToCheckpoints ++= readCheckpoints()
    }

    val checkpoint: Checkpoint = taskNamesToCheckpoints.getOrElse(taskName, null)

    info(s"Got checkpoint state for taskName - $taskName: $checkpoint")
    checkpoint
  }

  /**
    * @inheritdoc
    */
  override def writeCheckpoint(taskName: TaskName, checkpoint: Checkpoint) {
    val envelope = buildOutgoingMessageEnvelope(taskName, checkpoint)

    // Used for exponential backoff retries on failure in sending messages through producer.
    val startTimeInMillis: Long = System.currentTimeMillis()
    var sleepTimeInMillis: Long = 1000
    val maxSleepTimeInMillis: Long = 10000
    var producerException: Exception = null
    while ((System.currentTimeMillis() - startTimeInMillis) <= MaxRetryDurationInMillis) {
      val currentProducer = producerRef.get()
      try {
        currentProducer.send(taskName.getTaskName, envelope)
        currentProducer.flush(taskName.getTaskName) // make sure it is written
        debug(s"Wrote checkpoint: $checkpoint for task: $taskName")
        return
      } catch {
        case exception: Exception => {
          producerException = exception
          warn(s"Retrying failed write for checkpoint: $checkpoint for task: $taskName", exception)
          // TODO: Remove this producer recreation logic after SAMZA-1393.
          val newProducer: SystemProducer = getSystemProducer()
          producerCreationLock.synchronized {
            if (producerRef.compareAndSet(currentProducer, newProducer)) {
              info(s"Stopping the checkpoint SystemProducer")
              currentProducer.stop()
              info(s"Recreating the checkpoint SystemProducer")
              // SystemProducer contract is that clients call register(taskName) followed by start
              // before invoking writeCheckpoint, readCheckpoint API. Hence list of taskName are not
              // expected to change during the producer recreation.
              for (taskName <- taskNames) {
                debug(s"Registering the taskName: $taskName with SystemProducer")
                newProducer.register(taskName.getTaskName)
              }
              newProducer.start()
            } else {
              info("Producer instance was recreated by other thread. Retrying with it.")
              newProducer.stop()
            }
          }
        }
      }
      sleepTimeInMillis = Math.min(sleepTimeInMillis * 2, maxSleepTimeInMillis)
      Thread.sleep(sleepTimeInMillis)
    }
    throw new SamzaException(s"Exception when writing checkpoint: $checkpoint for task: $taskName.", producerException)
  }

  /**
    * @inheritdoc
    */
  override def clearCheckpoints(): Unit = {
    info("Clear checkpoint stream %s in system %s" format(checkpointTopic, checkpointSystem))
    systemAdmin.clearStream(checkpointSpec)
  }

  override def stop(): Unit = {
    info ("Stopping system admin.")
    systemAdmin.stop()

    info ("Stopping system producer.")
    producerRef.get().stop()

    if (!stopConsumerAfterFirstRead) {
      info("Stopping system consumer")
      systemConsumer.stop()
    }

    info("CheckpointManager stopped.")
  }

  @VisibleForTesting
  def getSystemProducer(): SystemProducer = {
    systemFactory.getProducer(checkpointSystem, config, metricsRegistry, this.getClass.getSimpleName)
  }

  /**
    * Returns the checkpoints from the log.
    *
    * <p> The underlying [[SystemConsumer]] is stateful and tracks its offsets. Hence, each invocation of this method
    * will read the log from where it left off previously. This allows for multiple efficient calls to [[readLastCheckpoint()]]
    */
  private def readCheckpoints(): Map[TaskName, Checkpoint] = {
    val checkpoints = mutable.Map[TaskName, Checkpoint]()

    val iterator = new SystemStreamPartitionIterator(systemConsumer, checkpointSsp)
    var numMessagesRead = 0

    while (iterator.hasNext) {
      val checkpointEnvelope: IncomingMessageEnvelope = iterator.next
      val offset = checkpointEnvelope.getOffset

      numMessagesRead += 1
      if (numMessagesRead % 1000 == 0) {
        info(s"Read $numMessagesRead from topic: $checkpointTopic. Current offset: $offset")
      }

      val keyBytes = checkpointEnvelope.getKey.asInstanceOf[Array[Byte]]
      if (keyBytes == null) {
        throw new SamzaException("Encountered a checkpoint message with null key. Topic:$checkpointTopic " +
          s"Offset:$offset")
      }

      val checkpointKey = try {
        checkpointKeySerde.fromBytes(keyBytes)
      } catch {
        case e: Exception => if (validateCheckpoint) {
          throw new SamzaException(s"Exception while deserializing checkpoint-key. " +
            s"Topic: $checkpointTopic Offset: $offset", e)
        } else {
          warn(s"Ignoring exception while deserializing checkpoint-key. Topic: $checkpointTopic Offset: $offset", e)
          null
        }
      }

      if (checkpointKey != null) {
        // If the grouper in the key is not equal to the configured grouper, error out.
        val actualGrouperFactory = checkpointKey.getGrouperFactoryClassName
        if (!expectedGrouperFactory.equals(actualGrouperFactory)) {
          warn(s"Grouper mismatch. Configured: $expectedGrouperFactory Actual: $actualGrouperFactory ")
          if (validateCheckpoint) {
            throw new SamzaException("SSPGrouperFactory in the checkpoint topic does not match the configured value" +
              s"Configured value: $expectedGrouperFactory; Actual value: $actualGrouperFactory Offset: $offset")
          }
        }

        val msgBytes = checkpointEnvelope.getMessage.asInstanceOf[Array[Byte]]
        try {
          // if checkpoint key version does not match configured checkpoint version to read, skip the message.
          if (checkpointReadVersion == CheckpointV1.CHECKPOINT_VERSION &&
            KafkaCheckpointLogKey.CHECKPOINT_V1_KEY_TYPE.equals(checkpointKey.getType)) {
            val msgBytes = checkpointEnvelope.getMessage.asInstanceOf[Array[Byte]]
            val checkpoint = checkpointV1MsgSerde.fromBytes(msgBytes)
            checkpoints.put(checkpointKey.getTaskName, checkpoint)
          } else if (checkpointReadVersion == CheckpointV2.CHECKPOINT_VERSION &&
            KafkaCheckpointLogKey.CHECKPOINT_V2_KEY_TYPE.equals(checkpointKey.getType)) {
            val checkpoint = checkpointV2MsgSerde.fromBytes(msgBytes)
            checkpoints.put(checkpointKey.getTaskName, checkpoint)
          } // else ignore and skip the message
        } catch {
<<<<<<< HEAD
          case e: Exception => throw new SamzaException(s"Exception while deserializing checkpoint-message. " +
            s"Topic: $checkpointTopic Offset: $offset", e)
=======
          case e: Exception =>
            if (validateCheckpoint) {
              throw new SamzaException(s"Exception while deserializing checkpoint-message. " +
                s"Topic: $checkpointTopic Offset: $offset", e)
            } else {
              warn(s"Ignoring exception while deserializing checkpoint-msg. Topic: $checkpointTopic Offset: $offset", e)
            }
>>>>>>> c117a685
        }
      }
    }
    info(s"Read $numMessagesRead messages from system:$checkpointSystem topic:$checkpointTopic")
    checkpoints.toMap
  }

  /**
    * Returns the oldest available offset for the provided [[SystemStreamPartition]].
    */
  private def getOldestOffset(ssp: SystemStreamPartition): String = {
    val topic = ssp.getSystemStream.getStream
    val partition = ssp.getPartition

    val metaDataMap = systemAdmin.getSystemStreamMetadata(Collections.singleton(topic))
    val checkpointMetadata: SystemStreamMetadata = metaDataMap.get(topic)
    if (checkpointMetadata == null) {
      throw new SamzaException(s"Got null metadata for system:$checkpointSystem, topic:$topic")
    }

    val partitionMetaData = checkpointMetadata.getSystemStreamPartitionMetadata.get(partition)
    if (partitionMetaData == null) {
      throw new SamzaException(s"Got a null partition metadata for system:$checkpointSystem, topic:$topic")
    }

    partitionMetaData.getOldestOffset
  }

  private def buildOutgoingMessageEnvelope[T <: Checkpoint](taskName: TaskName, checkpoint: T): OutgoingMessageEnvelope = {
    checkpoint match {
      case checkpointV1: CheckpointV1 => {
        val key = new KafkaCheckpointLogKey(
          KafkaCheckpointLogKey.CHECKPOINT_V1_KEY_TYPE, taskName, expectedGrouperFactory)
        val keyBytes = try {
          checkpointKeySerde.toBytes(key)
        } catch {
          case e: Exception =>
            throw new SamzaException(s"Exception when writing checkpoint-key for $taskName: $checkpoint", e)
        }
        val msgBytes = try {
          checkpointV1MsgSerde.toBytes(checkpointV1)
        } catch {
          case e: Exception =>
            throw new SamzaException(s"Exception when writing checkpoint for $taskName: $checkpoint", e)
        }
        new OutgoingMessageEnvelope(checkpointSsp, keyBytes, msgBytes)
      }
      case checkpointV2: CheckpointV2 => {
        val key = new KafkaCheckpointLogKey(
          KafkaCheckpointLogKey.CHECKPOINT_V2_KEY_TYPE, taskName, expectedGrouperFactory)
        val keyBytes = try {
          checkpointKeySerde.toBytes(key)
        } catch {
          case e: Exception =>
            throw new SamzaException(s"Exception when writing checkpoint-key for $taskName: $checkpoint", e)
        }
        val msgBytes = try {
          checkpointV2MsgSerde.toBytes(checkpointV2)
        } catch {
          case e: Exception =>
            throw new SamzaException(s"Exception when writing checkpoint for $taskName: $checkpoint", e)
        }
        new OutgoingMessageEnvelope(checkpointSsp, keyBytes, msgBytes)
      }
      case _ => throw new SamzaException("Unknown checkpoint version: " + checkpoint.getVersion)
    }
  }
}<|MERGE_RESOLUTION|>--- conflicted
+++ resolved
@@ -298,10 +298,6 @@
             checkpoints.put(checkpointKey.getTaskName, checkpoint)
           } // else ignore and skip the message
         } catch {
-<<<<<<< HEAD
-          case e: Exception => throw new SamzaException(s"Exception while deserializing checkpoint-message. " +
-            s"Topic: $checkpointTopic Offset: $offset", e)
-=======
           case e: Exception =>
             if (validateCheckpoint) {
               throw new SamzaException(s"Exception while deserializing checkpoint-message. " +
@@ -309,7 +305,6 @@
             } else {
               warn(s"Ignoring exception while deserializing checkpoint-msg. Topic: $checkpointTopic Offset: $offset", e)
             }
->>>>>>> c117a685
         }
       }
     }
