--- conflicted
+++ resolved
@@ -268,20 +268,9 @@
 
 
   public Set<String> getStateBackendBackupFactories() {
-<<<<<<< HEAD
-    Set<String> stateBackupFactories = new HashSet<>();
-    getStoreNames().forEach((storeName) -> {
-      List<String> storeBackupFactory = getStoreBackupManagerClassName(storeName);
-      if (!storeBackupFactory.isEmpty()) {
-        stateBackupFactories.addAll(storeBackupFactory);
-      }
-    });
-    return stateBackupFactories;
-=======
     return getStoreNames().stream()
         .flatMap((storeName) -> getStoreBackupManagerClassName(storeName).stream())
         .collect(Collectors.toSet());
->>>>>>> c117a685
   }
 
   public List<String> getBackupStoreNamesForStateBackupFactory(String backendFactoryName) {
