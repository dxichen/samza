--- conflicted
+++ resolved
@@ -39,14 +39,6 @@
   val messagesInFlight = newGauge("messages-in-flight", 0)
   val asyncCallbackCompleted = newCounter("async-callback-complete-calls")
 
-<<<<<<< HEAD
-  val asyncCommitSkipped = newGauge("async-commits-skipped", 0)
-  val asyncUploadsCompleted = newCounter("async-uploads-completed")
-  val asyncUploadNs = newTimer("async-upload-ns")
-  val commitNs = newTimer("commit-ns")
-  val snapshotNs = newTimer("snapshot-ns")
-
-=======
   val commitsSkipped = newGauge("commits-skipped", 0)
   val commitNs = newTimer("commit-ns")
   val commitSyncNs = newTimer("commit-sync-ns")
@@ -55,7 +47,6 @@
   val storeCheckpointNs = newTimer("store-checkpoint-ns")
   val asyncUploadNs = newTimer("async-upload-ns")
   val asyncCleanupNs = newTimer("async-cleanup-ns")
->>>>>>> c117a685
 
   def addOffsetGauge(systemStreamPartition: SystemStreamPartition, getValue: () => String) {
     newGauge("%s-%s-%d-offset" format (systemStreamPartition.getSystem, systemStreamPartition.getStream, systemStreamPartition.getPartition.getPartitionId), getValue)
