/*
 * Licensed to the Apache Software Foundation (ASF) under one
 * or more contributor license agreements.  See the NOTICE file
 * distributed with this work for additional information
 * regarding copyright ownership.  The ASF licenses this file
 * to you under the Apache License, Version 2.0 (the
 * "License"); you may not use this file except in compliance
 * with the License.  You may obtain a copy of the License at
 *
 *   http://www.apache.org/licenses/LICENSE-2.0
 *
 * Unless required by applicable law or agreed to in writing,
 * software distributed under the License is distributed on an
 * "AS IS" BASIS, WITHOUT WARRANTIES OR CONDITIONS OF ANY
 * KIND, either express or implied.  See the License for the
 * specific language governing permissions and limitations
 * under the License.
 */

package org.apache.samza.container

import java.io.File
import java.lang.management.ManagementFactory
import java.net.{URL, UnknownHostException}
import java.nio.file.Path
import java.time.Duration
import java.util
import java.util.{Base64, Optional}
import java.util.concurrent.{CountDownLatch, ExecutorService, Executors, ScheduledExecutorService, ThreadPoolExecutor, TimeUnit}
import java.util.function.Consumer
import com.google.common.annotations.VisibleForTesting
import com.google.common.util.concurrent.ThreadFactoryBuilder
import org.apache.samza.checkpoint.{CheckpointListener, OffsetManager, OffsetManagerMetrics}
import org.apache.samza.config.{StreamConfig, _}
import org.apache.samza.container.disk.DiskSpaceMonitor.Listener
import org.apache.samza.container.disk.{DiskQuotaPolicyFactory, DiskSpaceMonitor, NoThrottlingDiskQuotaPolicyFactory, PollingScanDiskSpaceMonitor}
import org.apache.samza.container.host.{StatisticsMonitorImpl, SystemMemoryStatistics, SystemStatisticsMonitor}
import org.apache.samza.context._
import org.apache.samza.diagnostics.DiagnosticsManager
import org.apache.samza.job.model.{ContainerModel, JobModel, TaskMode}
import org.apache.samza.metrics.{JmxServer, JvmMetrics, MetricsRegistry, MetricsRegistryMap, MetricsReporter}
import org.apache.samza.serializers._
import org.apache.samza.serializers.model.SamzaObjectMapper
import org.apache.samza.startpoint.StartpointManager
import org.apache.samza.storage._
import org.apache.samza.system._
import org.apache.samza.system.chooser.{DefaultChooser, MessageChooserFactory}
import org.apache.samza.table.TableManager
import org.apache.samza.task._
import org.apache.samza.util.ScalaJavaUtil.JavaOptionals
import org.apache.samza.util.{Util, _}
import org.apache.samza.SamzaException
import org.apache.samza.clustermanager.StandbyTaskUtil

import scala.collection.JavaConverters._

object SamzaContainer extends Logging {
  val DEFAULT_READ_JOBMODEL_DELAY_MS = 100
  val DISK_POLL_INTERVAL_KEY = "container.disk.poll.interval.ms"

  /**
   * Fetches config, task:SSP assignments, and task:changelog partition
   * assignments, and returns objects to be used for SamzaContainer's
   * constructor.
   */
  def readJobModel(url: String, initialDelayMs: Int = scala.util.Random.nextInt(DEFAULT_READ_JOBMODEL_DELAY_MS) + 1) = {
    info("Fetching configuration from: %s" format url)
    SamzaObjectMapper
      .getObjectMapper
      .readValue(
        HttpUtil.read(
          url = new URL(url),
          retryBackoff = new ExponentialSleepStrategy(initialDelayMs = initialDelayMs)),
        classOf[JobModel])
  }

  /**
    * If a base-directory was NOT explicitly provided in config, a default base directory is returned.
    */
  def getNonLoggedStorageBaseDir(jobConfig: JobConfig, defaultStoreBaseDir: File) = {
    JavaOptionals.toRichOptional(jobConfig.getNonLoggedStorePath).toOption match {
      case Some(nonLoggedStorePath) =>
        new File(nonLoggedStorePath)
      case None =>
        defaultStoreBaseDir
    }
  }

  /**
    * If a base-directory was NOT explicitly provided in config or via an environment variable
    * (see ShellCommandConfig.ENV_LOGGED_STORE_BASE_DIR), then a default base directory is returned.
    */
  def getLoggedStorageBaseDir(jobConfig: JobConfig, defaultStoreBaseDir: File) = {
    val defaultLoggedStorageBaseDir = JavaOptionals.toRichOptional(jobConfig.getLoggedStorePath).toOption match {
      case Some(durableStorePath) =>
        new File(durableStorePath)
      case None =>
        defaultStoreBaseDir
    }

    var loggedStorageBaseDir:File = null
    if (System.getenv(ShellCommandConfig.ENV_LOGGED_STORE_BASE_DIR) != null) {
      val jobNameAndId = (
        JavaOptionals.toRichOptional(jobConfig.getName).toOption
          .getOrElse(throw new ConfigException("Missing required config: job.name")),
        jobConfig.getJobId
      )

      loggedStorageBaseDir = new File(System.getenv(ShellCommandConfig.ENV_LOGGED_STORE_BASE_DIR)
        + File.separator + jobNameAndId._1 + "-" + jobNameAndId._2)
    } else {
      if (!jobConfig.getLoggedStorePath.isPresent) {
        warn("No override was provided for logged store base directory. This disables local state re-use on " +
          "application restart. If you want to enable this feature, set LOGGED_STORE_BASE_DIR as an environment " +
          "variable in all machines running the Samza container or configure job.logged.store.base.dir for your application")
      }

      loggedStorageBaseDir = defaultLoggedStorageBaseDir
    }

    loggedStorageBaseDir
  }

  def apply(
    containerId: String,
    jobModel: JobModel,
    customReporters: Map[String, MetricsReporter] = Map[String, MetricsReporter](),
    taskFactory: TaskFactory[_],
    jobContext: JobContext,
    applicationContainerContextFactoryOption: Option[ApplicationContainerContextFactory[ApplicationContainerContext]],
    applicationTaskContextFactoryOption: Option[ApplicationTaskContextFactory[ApplicationTaskContext]],
    externalContextOption: Option[ExternalContext],
    localityManager: LocalityManager = null,
    startpointManager: StartpointManager = null,
    diagnosticsManager: Option[DiagnosticsManager] = Option.empty) = {
    val config = if (StandbyTaskUtil.isStandbyContainer(containerId)) {
      // standby containers will need to continually poll checkpoint messages
      val newConfig = new util.HashMap[String, String](jobContext.getConfig)
      newConfig.put(TaskConfig.INTERNAL_CHECKPOINT_MANAGER_CONSUMER_STOP_AFTER_FIRST_READ, java.lang.Boolean.FALSE.toString)
      new MapConfig(newConfig)
    } else {
      jobContext.getConfig
    }
    val jobConfig = new JobConfig(config)
    val systemConfig = new SystemConfig(config)
    val containerModel = jobModel.getContainers.get(containerId)
    val containerName = "samza-container-%s" format containerId

    val containerPID = ManagementFactory.getRuntimeMXBean().getName()

    info("Setting up Samza container: %s" format containerName)

    startupLog("Samza container PID: %s" format containerPID)
    println("Container PID: %s" format containerPID)
    startupLog("Using configuration: %s" format config)
    startupLog("Using container model: %s" format containerModel)

    val registry = new MetricsRegistryMap(containerName)
    val samzaContainerMetrics = new SamzaContainerMetrics(containerName, registry)
    val systemProducersMetrics = new SystemProducersMetrics(registry)
    val systemConsumersMetrics = new SystemConsumersMetrics(registry)
    val offsetManagerMetrics = new OffsetManagerMetrics(registry)
    val metricsConfig = new MetricsConfig(config)
    val clock = if (metricsConfig.getMetricsTimerEnabled) {
      new HighResolutionClock {
        override def nanoTime(): Long = System.nanoTime()
      }
    } else {
      new HighResolutionClock {
        override def nanoTime(): Long = 0L
      }
    }

    val inputSystemStreamPartitions = containerModel
      .getTasks
      .values
      .asScala
      .flatMap(_.getSystemStreamPartitions.asScala)
      .toSet

    val storageConfig = new StorageConfig(config)
    val sideInputStoresToSystemStreams = storageConfig.getStoreNames.asScala
      .map { storeName => (storeName, storageConfig.getSideInputs(storeName).asScala) }
      .filter { case (storeName, sideInputs) => sideInputs.nonEmpty }
      .map { case (storeName, sideInputs) => (storeName, sideInputs.map(StreamUtil.getSystemStreamFromNameOrId(config, _))) }
      .toMap

    val sideInputSystemStreams = sideInputStoresToSystemStreams.values.flatMap(sideInputs => sideInputs.toStream).toSet

    info("Got side input store system streams: %s" format sideInputSystemStreams)

    val inputSystemStreams = inputSystemStreamPartitions
      .map(_.getSystemStream)
      .toSet.diff(sideInputSystemStreams)

    val inputSystems = inputSystemStreams
      .map(_.getSystem)
      .toSet

    val systemNames = systemConfig.getSystemNames.asScala

    info("Got system names: %s" format systemNames)

    val streamConfig = new StreamConfig(config)
    val serdeStreams = systemNames.foldLeft(Set[SystemStream]())(_ ++ streamConfig.getSerdeStreams(_).asScala)

    info("Got serde streams: %s" format serdeStreams)

    val systemFactories = systemNames.map(systemName => {
      val systemFactoryClassName = JavaOptionals.toRichOptional(systemConfig.getSystemFactory(systemName)).toOption
        .getOrElse(throw new SamzaException("A stream uses system %s, which is missing from the configuration." format systemName))
      (systemName, ReflectionUtil.getObj(systemFactoryClassName, classOf[SystemFactory]))
    }).toMap
    info("Got system factories: %s" format systemFactories.keys)

    val systemAdmins = new SystemAdmins(config, this.getClass.getSimpleName)
    info("Got system admins: %s" format systemAdmins.getSystemNames)

    val streamMetadataCache = new StreamMetadataCache(systemAdmins)
    val inputStreamMetadata = streamMetadataCache.getStreamMetadata(inputSystemStreams)

    info("Got input stream metadata: %s" format inputStreamMetadata)

    val consumers = inputSystems
      .map(systemName => {
        val systemFactory = systemFactories(systemName)

        try {
          (systemName, systemFactory.getConsumer(systemName, config, samzaContainerMetrics.registry, this.getClass.getSimpleName))
        } catch {
          case e: Exception =>
            error("Failed to create a consumer for %s, so skipping." format systemName, e)
            (systemName, null)
        }
      })
      .filter(_._2 != null)
      .toMap

    info("Got system consumers: %s" format consumers.keys)

    val producers = systemFactories
      .map {
        case (systemName, systemFactory) =>
          try {
            (systemName, systemFactory.getProducer(systemName, config, samzaContainerMetrics.registry, this.getClass.getSimpleName))
          } catch {
            case e: Exception =>
              error("Failed to create a producer for %s, so skipping." format systemName, e)
              (systemName, null)
          }
      }
      .filter(_._2 != null)

    info("Got system producers: %s" format producers.keys)

    val serializerConfig = new SerializerConfig(config)
    val serdesFromFactories = serializerConfig.getSerdeNames.asScala.map(serdeName => {
      val serdeClassName = JavaOptionals.toRichOptional(serializerConfig.getSerdeFactoryClass(serdeName)).toOption
        .getOrElse(SerializerConfig.getPredefinedSerdeFactoryName(serdeName))
      val serde = ReflectionUtil.getObj(serdeClassName, classOf[SerdeFactory[Object]])
        .getSerde(serdeName, config)
      (serdeName, serde)
    }).toMap
    info("Got serdes from factories: %s" format serdesFromFactories.keys)

    val serializableSerde = new SerializableSerde[Serde[Object]]()
    val serdesFromSerializedInstances = config.subset(SerializerConfig.SERIALIZER_PREFIX format "").asScala
        .filter { case (key, value) => key.endsWith(SerializerConfig.SERIALIZED_INSTANCE_SUFFIX) }
        .flatMap { case (key, value) =>
          val serdeName = key.replace(SerializerConfig.SERIALIZED_INSTANCE_SUFFIX, "")
          debug(s"Trying to deserialize serde instance for $serdeName")
          try {
            val bytes = Base64.getDecoder.decode(value)
            val serdeInstance = serializableSerde.fromBytes(bytes)
            debug(s"Returning serialized instance for $serdeName")
            Some((serdeName, serdeInstance))
          } catch {
            case e: Exception =>
              warn(s"Ignoring invalid serialized instance for $serdeName: $value", e)
              None
          }
        }
    info("Got serdes from serialized instances: %s" format serdesFromSerializedInstances.keys)

    val serdes = serdesFromFactories ++ serdesFromSerializedInstances

    /*
     * A Helper function to build a Map[String, Serde] (systemName -> Serde) for systems defined
     * in the config. This is useful to build both key and message serde maps.
     */
    val buildSystemSerdeMap = (getSerdeName: (String) => Option[String]) => {
      systemNames
        .filter(systemName => getSerdeName(systemName).isDefined)
        .flatMap(systemName => {
          val serdeName = getSerdeName(systemName).get
          val serde = serdes.getOrElse(serdeName,
            throw new SamzaException("buildSystemSerdeMap: No class defined for serde: %s." format serdeName))

          // this shouldn't happen since system level serdes can't be set programmatically using the high level
          // API, but adding this for safety.
          Option(serde)
            .filter(!_.isInstanceOf[NoOpSerde[Any]])
            .map(serde => (systemName, serde))
        }).toMap
    }

    /*
     * A Helper function to build a Map[SystemStream, Serde] for streams defined in the config.
     * This is useful to build both key and message serde maps.
     */
    val buildSystemStreamSerdeMap = (getSerdeName: (SystemStream) => Optional[String]) => {
      (serdeStreams ++ inputSystemStreamPartitions)
        .filter(systemStream => getSerdeName(systemStream).isPresent)
        .flatMap(systemStream => {
          val serdeName = getSerdeName(systemStream).get
          val serde = serdes.getOrElse(serdeName,
            throw new SamzaException("buildSystemStreamSerdeMap: No serde found for name: %s." format serdeName))

          // respect explicitly set no-op serdes in high level API
          Option(serde)
            .filter(!_.isInstanceOf[NoOpSerde[Any]])
            .map(serde => (systemStream, serde))
        }).toMap
    }

    val systemKeySerdes = buildSystemSerdeMap(systemName =>
      JavaOptionals.toRichOptional(systemConfig.getSystemKeySerde(systemName)).toOption)

    debug("Got system key serdes: %s" format systemKeySerdes)

    val systemMessageSerdes = buildSystemSerdeMap(systemName =>
      JavaOptionals.toRichOptional(systemConfig.getSystemMsgSerde(systemName)).toOption)

    debug("Got system message serdes: %s" format systemMessageSerdes)

    val systemStreamKeySerdes = buildSystemStreamSerdeMap(systemStream => streamConfig.getStreamKeySerde(systemStream))

    debug("Got system stream key serdes: %s" format systemStreamKeySerdes)

    val systemStreamMessageSerdes = buildSystemStreamSerdeMap(systemStream => streamConfig.getStreamMsgSerde(systemStream))

    debug("Got system stream message serdes: %s" format systemStreamMessageSerdes)

    val storeChangelogs = storageConfig.getStoreChangelogs

    info("Got change log system streams: %s" format storeChangelogs)

    val intermediateStreams = streamConfig
      .getStreamIds()
      .asScala
      .filter((streamId:String) => streamConfig.getIsIntermediateStream(streamId))
      .toList

    info("Got intermediate streams: %s" format intermediateStreams)

    val controlMessageKeySerdes = intermediateStreams
      .flatMap(streamId => {
        val systemStream = streamConfig.streamIdToSystemStream(streamId)
        systemStreamKeySerdes.get(systemStream)
                .orElse(systemKeySerdes.get(systemStream.getSystem))
                .map(serde => (systemStream, new StringSerde("UTF-8")))
      }).toMap

    val intermediateStreamMessageSerdes = intermediateStreams
      .flatMap(streamId => {
        val systemStream = streamConfig.streamIdToSystemStream(streamId)
        systemStreamMessageSerdes.get(systemStream)
                .orElse(systemMessageSerdes.get(systemStream.getSystem))
                .map(serde => (systemStream, new IntermediateMessageSerde(serde)))
      }).toMap

    val serdeManager = new SerdeManager(
      serdes = serdes,
      systemKeySerdes = systemKeySerdes,
      systemMessageSerdes = systemMessageSerdes,
      systemStreamKeySerdes = systemStreamKeySerdes,
      systemStreamMessageSerdes = systemStreamMessageSerdes,
      changeLogSystemStreams = storeChangelogs.asScala.values.toSet,
      controlMessageKeySerdes = controlMessageKeySerdes,
      intermediateMessageSerdes = intermediateStreamMessageSerdes)

    info("Setting up JVM metrics.")

    val jvm = new JvmMetrics(samzaContainerMetrics.registry)

    info("Setting up message chooser.")

    val taskConfig = new TaskConfig(config)
    val chooserFactoryClassName = taskConfig.getMessageChooserClass

    val chooserFactory = ReflectionUtil.getObj(chooserFactoryClassName, classOf[MessageChooserFactory])

    val chooser = DefaultChooser(inputStreamMetadata, chooserFactory, config, samzaContainerMetrics.registry, systemAdmins)

    info("Setting up metrics reporters.")

    val reporters =
      MetricsReporterLoader.getMetricsReporters(metricsConfig, containerName).asScala.toMap ++ customReporters

    info("Got metrics reporters: %s" format reporters.keys)

    val securityManager = JavaOptionals.toRichOptional(jobConfig.getSecurityManagerFactory).toOption match {
      case Some(securityManagerFactoryClassName) =>
        ReflectionUtil.getObj(securityManagerFactoryClassName, classOf[SecurityManagerFactory])
          .getSecurityManager(config)
      case _ => null
    }
    info("Got security manager: %s" format securityManager)

    val checkpointManager = taskConfig.getCheckpointManager(samzaContainerMetrics.registry).orElse(null)
    info("Got checkpoint manager: %s" format checkpointManager)

    // create a map of consumers with callbacks to pass to the OffsetManager
    val checkpointListeners = consumers.filter(_._2.isInstanceOf[CheckpointListener])
      .map { case (system, consumer) => (system, consumer.asInstanceOf[CheckpointListener])}
    info("Got checkpointListeners : %s" format checkpointListeners)

    val offsetManager = OffsetManager(inputStreamMetadata, config, checkpointManager, startpointManager, systemAdmins, checkpointListeners, offsetManagerMetrics)
    info("Got offset manager: %s" format offsetManager)

    val dropDeserializationError = taskConfig.getDropDeserializationErrors
    val dropSerializationError = taskConfig.getDropSerializationErrors

    val pollIntervalMs = taskConfig.getPollIntervalMs

    val consumerMultiplexer = new SystemConsumers(
      chooser = chooser,
      consumers = consumers,
      systemAdmins = systemAdmins,
      serdeManager = serdeManager,
      metrics = systemConsumersMetrics,
      dropDeserializationError = dropDeserializationError,
      pollIntervalMs = pollIntervalMs,
      clock = () => clock.nanoTime())

    val producerMultiplexer = new SystemProducers(
      producers = producers,
      serdeManager = serdeManager,
      metrics = systemProducersMetrics,
      dropSerializationError = dropSerializationError)

    val storageEngineFactories = storageConfig
      .getStoreNames.asScala
      .map(storeName => {
        val storageFactoryClassName =
          JavaOptionals.toRichOptional(storageConfig.getStorageFactoryClassName(storeName)).toOption
          .getOrElse(throw new SamzaException("Missing storage factory for %s." format storeName))
        (storeName,
          ReflectionUtil.getObj(storageFactoryClassName, classOf[StorageEngineFactory[Object, Object]]))
      }).toMap

    info("Got storage engines: %s" format storageEngineFactories.keys)

    val threadPoolSize = jobConfig.getThreadPoolSize
    info("Got thread pool size: " + threadPoolSize)

    val taskThreadPool = if (threadPoolSize > 0) {
      Executors.newFixedThreadPool(threadPoolSize,
        new ThreadFactoryBuilder().setNameFormat("Samza Container Thread-%d").build())
    } else {
      null
    }

    val finalTaskFactory = TaskFactoryUtil.finalizeTaskFactory(
      taskFactory,
      taskThreadPool)

    // executor for performing async commit operations for a task.
<<<<<<< HEAD
    // TODO BLOCKER pmaheshw tune thread pool sizing.
    val commitThreadPoolSize = Math.min(containerModel.getTasks.size() * 2, taskConfig.getCommitMaxThreadPoolSize)
=======
    val commitThreadPoolSize =
      Math.min(
        Math.max(containerModel.getTasks.size() * 2, jobConfig.getCommitThreadPoolSize),
        jobConfig.getCommitThreadPoolMaxSize
      )
>>>>>>> c117a685
    val commitThreadPool = Executors.newFixedThreadPool(commitThreadPoolSize,
      new ThreadFactoryBuilder().setNameFormat("Samza Task Commit Thread-%d").setDaemon(true).build())

    val taskModels = containerModel.getTasks.values.asScala
    val containerContext = new ContainerContextImpl(containerModel, samzaContainerMetrics.registry)
    val applicationContainerContextOption = applicationContainerContextFactoryOption
      .map(_.create(externalContextOption.orNull, jobContext, containerContext))

    val storeWatchPaths = new util.HashSet[Path]()

    val timerExecutor = Executors.newSingleThreadScheduledExecutor

    val taskInstanceMetrics: Map[TaskName, TaskInstanceMetrics] = taskModels.map(taskModel => {
      (taskModel.getTaskName, new TaskInstanceMetrics("TaskName-%s" format taskModel.getTaskName))
    }).toMap

    val taskCollectors : Map[TaskName, TaskInstanceCollector] = taskModels.map(taskModel => {
      (taskModel.getTaskName, new TaskInstanceCollector(producerMultiplexer, taskInstanceMetrics.get(taskModel.getTaskName).get))
    }).toMap

    val defaultStoreBaseDir = new File(System.getProperty("user.dir"), "state")
    info("Got default storage engine base directory: %s" format defaultStoreBaseDir)

    val nonLoggedStorageBaseDir = getNonLoggedStorageBaseDir(jobConfig, defaultStoreBaseDir)
    info("Got base directory for non logged data stores: %s" format nonLoggedStorageBaseDir)

    val loggedStorageBaseDir = getLoggedStorageBaseDir(jobConfig, defaultStoreBaseDir)
    info("Got base directory for logged data stores: %s" format loggedStorageBaseDir)

<<<<<<< HEAD
    // TODO dchen should we enforce restore factories to be subset of backup factories?
=======
>>>>>>> c117a685
    val stateStorageBackendRestoreFactory = ReflectionUtil
      .getObj(storageConfig.getStateBackendRestoreFactory(), classOf[StateBackendFactory])

    val containerStorageManager = new ContainerStorageManager(
      checkpointManager,
      containerModel,
      streamMetadataCache,
      systemAdmins,
      storeChangelogs,
      sideInputStoresToSystemStreams.mapValues(systemStreamSet => systemStreamSet.toSet.asJava).asJava,
      storageEngineFactories.asJava,
      systemFactories.asJava,
      serdes.asJava,
      config,
      taskInstanceMetrics.asJava,
      samzaContainerMetrics,
      jobContext,
      containerContext,
      stateStorageBackendRestoreFactory,
      taskCollectors.asJava,
      loggedStorageBaseDir,
      nonLoggedStorageBaseDir,
      serdeManager,
      new SystemClock)

    storeWatchPaths.addAll(containerStorageManager.getStoreDirectoryPaths)

    val stateStorageBackendBackupFactories = storageConfig.getStateBackendBackupFactories.asScala.map(
      ReflectionUtil.getObj(_, classOf[StateBackendFactory])
    )

    // Create taskInstances
    val taskInstances: Map[TaskName, TaskInstance] = taskModels
      .filter(taskModel => taskModel.getTaskMode.eq(TaskMode.Active)).map(taskModel => {
      debug("Setting up task instance: %s" format taskModel)

      val taskName = taskModel.getTaskName

      val task = finalTaskFactory match {
        case tf: AsyncStreamTaskFactory => tf.asInstanceOf[AsyncStreamTaskFactory].createInstance()
        case tf: StreamTaskFactory => tf.asInstanceOf[StreamTaskFactory].createInstance()
      }

      val taskSSPs = taskModel.getSystemStreamPartitions.asScala.toSet
      info("Got task SSPs: %s" format taskSSPs)

      val sideInputStoresToSSPs = sideInputStoresToSystemStreams.mapValues(sideInputSystemStreams =>
        taskSSPs.filter(ssp => sideInputSystemStreams.contains(ssp.getSystemStream)).asJava)

      val taskSideInputSSPs = sideInputStoresToSSPs.values.flatMap(_.asScala).toSet
      info ("Got task side input SSPs: %s" format taskSideInputSSPs)

      val taskBackupManagerMap = new util.HashMap[String, TaskBackupManager]()
      stateStorageBackendBackupFactories.asJava.forEach(new Consumer[StateBackendFactory] {
        override def accept(factory: StateBackendFactory): Unit = {
          val taskMetricsRegistry =
            if (taskInstanceMetrics.contains(taskName) &&
              taskInstanceMetrics.get(taskName).isDefined) taskInstanceMetrics.get(taskName).get.registry
            else new MetricsRegistryMap
<<<<<<< HEAD
          val taskBackupManager = factory.getBackupManager(jobModel, containerModel,
            taskModel, commitThreadPool, taskMetricsRegistry, config, new SystemClock)
=======
          val taskBackupManager = factory.getBackupManager(jobContext, containerContext,
            taskModel, commitThreadPool, taskMetricsRegistry, config, new SystemClock,
            loggedStorageBaseDir, nonLoggedStorageBaseDir)
>>>>>>> c117a685
          taskBackupManagerMap.put(factory.getClass.getName, taskBackupManager)
        }
      })

      val commitManager = new TaskStorageCommitManager(taskName, taskBackupManagerMap,
        containerStorageManager, storeChangelogs, taskModel.getChangelogPartition, checkpointManager, config,
<<<<<<< HEAD
        commitThreadPool, new StorageManagerUtil, loggedStorageBaseDir)
=======
        commitThreadPool, new StorageManagerUtil, loggedStorageBaseDir, taskInstanceMetrics.get(taskName).get)
>>>>>>> c117a685

      val tableManager = new TableManager(config)

      info("Got table manager")

      def createTaskInstance(task: Any): TaskInstance = new TaskInstance(
          task = task,
          taskModel = taskModel,
          metrics = taskInstanceMetrics.get(taskName).get,
          systemAdmins = systemAdmins,
          consumerMultiplexer = consumerMultiplexer,
          collector = taskCollectors.get(taskName).get,
          offsetManager = offsetManager,
          commitManager = commitManager,
          containerStorageManager = containerStorageManager,
          tableManager = tableManager,
          systemStreamPartitions = (taskSSPs -- taskSideInputSSPs).asJava,
          exceptionHandler = TaskInstanceExceptionHandler(taskInstanceMetrics.get(taskName).get, taskConfig),
          jobModel = jobModel,
          streamMetadataCache = streamMetadataCache,
          inputStreamMetadata = inputStreamMetadata,
          timerExecutor = timerExecutor,
          commitThreadPool = commitThreadPool,
          jobContext = jobContext,
          containerContext = containerContext,
          applicationContainerContextOption = applicationContainerContextOption,
          applicationTaskContextFactoryOption = applicationTaskContextFactoryOption,
          externalContextOption = externalContextOption)

      val taskInstance = createTaskInstance(task)

      (taskName, taskInstance)
    }).toMap

    val maxThrottlingDelayMs = config.getLong("container.disk.quota.delay.max.ms", TimeUnit.SECONDS.toMillis(1))

    val runLoop = RunLoopFactory.createRunLoop(
      taskInstances,
      consumerMultiplexer,
      taskThreadPool,
      maxThrottlingDelayMs,
      samzaContainerMetrics,
      taskConfig,
      clock)

    val containerMemoryMb : Int = new ClusterManagerConfig(config).getContainerMemoryMb

    val hostStatisticsMonitor : SystemStatisticsMonitor = new StatisticsMonitorImpl()
    hostStatisticsMonitor.registerListener(new SystemStatisticsMonitor.Listener {
      override def onUpdate(sample: SystemMemoryStatistics): Unit = {
        val physicalMemoryBytes : Long = sample.getPhysicalMemoryBytes
        val physicalMemoryMb : Float = physicalMemoryBytes / (1024.0F * 1024.0F)
        val memoryUtilization : Float = physicalMemoryMb.toFloat / containerMemoryMb
        logger.debug("Container physical memory utilization (mb): " + physicalMemoryMb)
        logger.debug("Container physical memory utilization: " + memoryUtilization)
        samzaContainerMetrics.physicalMemoryMb.set(physicalMemoryMb)
        samzaContainerMetrics.physicalMemoryUtilization.set(memoryUtilization)

        var containerThreadPoolSize : Long = 0
        var containerActiveThreads : Long = 0
        if (taskThreadPool != null) {
          containerThreadPoolSize = taskThreadPool.asInstanceOf[ThreadPoolExecutor].getPoolSize
          containerActiveThreads = taskThreadPool.asInstanceOf[ThreadPoolExecutor].getActiveCount
        }
        samzaContainerMetrics.containerThreadPoolSize.set(containerThreadPoolSize)
        samzaContainerMetrics.containerActiveThreads.set(containerActiveThreads)
      }
    })

    val diskQuotaBytes = config.getLong("container.disk.quota.bytes", Long.MaxValue)
    samzaContainerMetrics.diskQuotaBytes.set(diskQuotaBytes)

    val diskQuotaPolicyFactoryString = config.get("container.disk.quota.policy.factory",
      classOf[NoThrottlingDiskQuotaPolicyFactory].getName)
    val diskQuotaPolicyFactory = ReflectionUtil.getObj(diskQuotaPolicyFactoryString, classOf[DiskQuotaPolicyFactory])
    val diskQuotaPolicy = diskQuotaPolicyFactory.create(config)

    var diskSpaceMonitor: DiskSpaceMonitor = null
    val diskPollMillis = config.getInt(DISK_POLL_INTERVAL_KEY, 0)
    if (diskPollMillis != 0) {
      diskSpaceMonitor = new PollingScanDiskSpaceMonitor(storeWatchPaths, diskPollMillis)
      diskSpaceMonitor.registerListener(new Listener {
        override def onUpdate(diskUsageBytes: Long): Unit = {
          val newWorkRate = diskQuotaPolicy.apply(1.0 - (diskUsageBytes.toDouble / diskQuotaBytes))
          runLoop.asInstanceOf[Throttleable].setWorkFactor(newWorkRate)
          samzaContainerMetrics.executorWorkFactor.set(runLoop.asInstanceOf[Throttleable].getWorkFactor)
          samzaContainerMetrics.diskUsageBytes.set(diskUsageBytes)
        }
      })

      info("Initialized disk space monitor watch paths to: %s" format storeWatchPaths)
    } else {
      info(s"Disk quotas disabled because polling interval is not set ($DISK_POLL_INTERVAL_KEY)")
    }
    info("Samza container setup complete.")

    new SamzaContainer(
      config = config,
      taskInstances = taskInstances,
      taskInstanceMetrics = taskInstanceMetrics,
      runLoop = runLoop,
      systemAdmins = systemAdmins,
      consumerMultiplexer = consumerMultiplexer,
      producerMultiplexer = producerMultiplexer,
      localityManager = localityManager,
      offsetManager = offsetManager,
      securityManager = securityManager,
      metrics = samzaContainerMetrics,
      reporters = reporters,
      jvm = jvm,
      diskSpaceMonitor = diskSpaceMonitor,
      hostStatisticsMonitor = hostStatisticsMonitor,
      taskThreadPool = taskThreadPool,
      commitThreadPool = commitThreadPool,
      timerExecutor = timerExecutor,
      containerContext = containerContext,
      applicationContainerContextOption = applicationContainerContextOption,
      externalContextOption = externalContextOption,
      containerStorageManager = containerStorageManager,
      diagnosticsManager = diagnosticsManager)
  }
<<<<<<< HEAD

  /**
    * Builds the set of SSPs for all changelogs on this container.
    */
  @VisibleForTesting
  private[container] def getChangelogSSPsForContainer(containerModel: ContainerModel,
    changeLogSystemStreams: util.Map[String, SystemStream]): Set[SystemStreamPartition] = {
    containerModel.getTasks.values().asScala
      .map(taskModel => taskModel.getChangelogPartition)
      .flatMap(changelogPartition => changeLogSystemStreams.asScala.map { case (_, systemStream) =>
        new SystemStreamPartition(systemStream, changelogPartition) })
      .toSet
  }
=======
>>>>>>> c117a685
}

class SamzaContainer(
  config: Config,
  taskInstances: Map[TaskName, TaskInstance],
  taskInstanceMetrics: Map[TaskName, TaskInstanceMetrics],
  runLoop: Runnable,
  systemAdmins: SystemAdmins,
  consumerMultiplexer: SystemConsumers,
  producerMultiplexer: SystemProducers,
  metrics: SamzaContainerMetrics,
  diskSpaceMonitor: DiskSpaceMonitor = null,
  hostStatisticsMonitor: SystemStatisticsMonitor = null,
  offsetManager: OffsetManager = new OffsetManager,
  localityManager: LocalityManager = null,
  securityManager: SecurityManager = null,
  reporters: Map[String, MetricsReporter] = Map(),
  jvm: JvmMetrics = null,
  taskThreadPool: ExecutorService = null,
  commitThreadPool: ExecutorService = null,
  timerExecutor: ScheduledExecutorService = Executors.newSingleThreadScheduledExecutor,
  containerContext: ContainerContext,
  applicationContainerContextOption: Option[ApplicationContainerContext],
  externalContextOption: Option[ExternalContext],
  containerStorageManager: ContainerStorageManager,
  diagnosticsManager: Option[DiagnosticsManager] = Option.empty) extends Runnable with Logging {

  private val jobConfig = new JobConfig(config)
  private val taskConfig = new TaskConfig(config)
  val shutdownMs: Long = taskConfig.getShutdownMs
  var jmxServer: JmxServer = null

  @volatile private var status = SamzaContainerStatus.NOT_STARTED

  @volatile private var standbyContainerShutdownLatch = new CountDownLatch(1);

  private var exceptionSeen: Throwable = null
  private var containerListener: SamzaContainerListener = null

  def getStatus(): SamzaContainerStatus = status

  def getTaskInstances() = taskInstances

  def setContainerListener(listener: SamzaContainerListener): Unit = {
    containerListener = listener
  }

  def hasStopped(): Boolean = status == SamzaContainerStatus.STOPPED || status == SamzaContainerStatus.FAILED

  def run {
    try {
      info("Starting container.")

      if (containerListener != null) {
        containerListener.beforeStart()
      }

      val startTime = System.nanoTime()
      status = SamzaContainerStatus.STARTING
      if (jobConfig.getJMXEnabled) {
        jmxServer = new JmxServer()
      }
      applicationContainerContextOption.foreach(_.start)

      startMetrics
      startDiagnostics
      startAdmins
      startOffsetManager
      storeContainerLocality
      // TODO HIGH pmaheshw SAMZA-2338: since store restore needs to trim changelog messages,
      // need to start changelog producers before the stores, but stop them after stores.
      startProducers
      startStores
      startTableManager
      startDiskSpaceMonitor
      startHostStatisticsMonitor
      startTask
      startConsumers
      startSecurityManger

      info("Entering run loop.")
      status = SamzaContainerStatus.STARTED
      if (containerListener != null) {
        containerListener.afterStart()
      }
      metrics.containerStartupTime.set((System.nanoTime() - startTime)/1000000)
      if (taskInstances.size > 0)
        runLoop.run
      else
        standbyContainerShutdownLatch.await() // Standby containers do not spin runLoop, instead they wait on signal to invoke shutdown
    } catch {
      case e: InterruptedException =>
        /*
         * We don't want to categorize interrupts as failure since the only place the container thread gets interrupted within
         * our code inside stream processor is during the following two scenarios
         *    1. During a re-balance, if the container has not started or hasn't reported start status to StreamProcessor.
         *       Subsequently stream processor attempts to interrupt the container thread before proceeding to join the barrier
         *       to agree on the new work assignment.
         *    2. During shutdown signals to stream processor (external or internal), the stream processor signals the container to
         *       shutdown and waits for `task.shutdown.ms` before forcefully shutting down the container executor service which in
         *       turn interrupts the container thread.
         *
         * In the both of these scenarios, the failure cause is either captured externally (timing out scenario) or internally
         * (failed attempt to shut down the container). The act of interrupting the container thread is an explicit intent to shutdown
         * the container since it is not capable of reacting to shutdown signals in all scenarios.
         *
         */
        if (status.equals(SamzaContainerStatus.STARTED)) {
          warn("Received an interrupt in run loop.", e)
        } else {
          warn("Received an interrupt during initialization.", e)
        }
      case e: Throwable =>
        if (status.equals(SamzaContainerStatus.STARTED)) {
          error("Caught exception/error in run loop.", e)
        } else {
          error("Caught exception/error while initializing container.", e)
        }
        status = SamzaContainerStatus.FAILED
        exceptionSeen = e
    }

    try {
      info("Shutting down SamzaContainer.")
      if (jmxServer != null) {
        jmxServer.stop
      }

      shutdownConsumers
      shutdownTask
      shutdownTableManager
      shutdownStores
      shutdownDiskSpaceMonitor
      shutdownHostStatisticsMonitor
      shutdownProducers
      shutdownOffsetManager
      shutdownDiagnostics
      shutdownMetrics
      shutdownSecurityManger
      shutdownAdmins

      applicationContainerContextOption.foreach(_.stop)

      if (!status.equals(SamzaContainerStatus.FAILED)) {
        status = SamzaContainerStatus.STOPPED
      }

      info("Shutdown complete.")
    } catch {
      case e: Throwable =>
        error("Caught exception/error while shutting down container.", e)
        if (exceptionSeen == null) {
          exceptionSeen = e
        }
        status = SamzaContainerStatus.FAILED
    }

    status match {
      case SamzaContainerStatus.STOPPED =>
        if (containerListener != null) {
          containerListener.afterStop()
        }
      case SamzaContainerStatus.FAILED =>
        if (containerListener != null) {
          containerListener.afterFailure(exceptionSeen)
        }
    }
  }

  /**
   * <p>
   *   Asynchronously shuts down this [[SamzaContainer]]
   * </p>
   * <br>
   * <b>Implementation</b>: Stops the [[RunLoop]], which will eventually transition the container from
   * [[SamzaContainerStatus.STARTED]] to either [[SamzaContainerStatus.STOPPED]] or [[SamzaContainerStatus.FAILED]]].
   * Based on the final `status`, [[SamzaContainerListener#afterStop()]] or
    * [[SamzaContainerListener#afterFailure(Throwable]] will be invoked respectively.
   *
   * @throws SamzaException, Thrown when the container has already been stopped or failed
   */
  def shutdown(): Unit = {
    if (status == SamzaContainerStatus.FAILED || status == SamzaContainerStatus.STOPPED) {
      warn("Shutdown is no-op since the container is already in state: " + status)
      return
    }

    if (taskInstances.size > 0)
      shutdownRunLoop()
    else
      standbyContainerShutdownLatch.countDown // Countdown the latch so standby container can invoke a shutdown sequence
  }

  // Shutdown Runloop
  def shutdownRunLoop() = {
    runLoop.asInstanceOf[RunLoop].shutdown
  }

  def startDiskSpaceMonitor: Unit = {
    if (diskSpaceMonitor != null) {
      info("Starting disk space monitor")
      diskSpaceMonitor.start()
    }
  }

  def startHostStatisticsMonitor: Unit = {
    if (hostStatisticsMonitor != null) {
      info("Starting host statistics monitor")
      hostStatisticsMonitor.start()
    }
  }

  def startMetrics {
    info("Registering task instance metrics.")
    reporters.values.foreach(reporter =>
      taskInstanceMetrics.values.foreach(taskMetrics => reporter.register(taskMetrics.source, taskMetrics.registry)))

    info("Starting JVM metrics.")

    if (jvm != null) {
      jvm.start
    }

    info("Starting metrics reporters.")

    reporters.values.foreach(reporter => {
      reporter.register(metrics.source, metrics.registry)
      reporter.start
    })
  }

  def startDiagnostics {
    if (diagnosticsManager.isDefined) {
      info("Starting diagnostics manager.")
      diagnosticsManager.get.start()
    }
  }

  def startOffsetManager {
    info("Registering task instances with offsets.")

    taskInstances.values.foreach(_.registerOffsets)

    info("Starting offset manager.")

    offsetManager.start
  }

  def storeContainerLocality {
    val isHostAffinityEnabled: Boolean = new ClusterManagerConfig(config).getHostAffinityEnabled
    if (isHostAffinityEnabled && localityManager != null) {
      val containerId = containerContext.getContainerModel.getId
      val containerName = "SamzaContainer-" + containerId
      info("Registering %s with metadata store" format containerName)
      try {
        val hostInet = Util.getLocalHost
        info("Writing container locality to metadata store")
        localityManager.writeContainerToHostMapping(containerId, hostInet.getHostName)
      } catch {
        case uhe: UnknownHostException =>
          warn("Received UnknownHostException when persisting locality info for container: " +
            "%s" format (containerId), uhe)  //No-op
        case unknownException: Throwable =>
          warn("Received an exception when persisting locality info for container %s: " +
            "%s" format (containerId), unknownException)
      } finally {
        info("Shutting down locality manager.")
        localityManager.close()
      }
    }
  }

  def startStores {
    info("Starting container storage manager.")
    containerStorageManager.start()
  }

  def startTableManager: Unit = {
    taskInstances.values.foreach(taskInstance => {
      info("Starting table manager in task instance %s" format taskInstance.taskName)
      taskInstance.startTableManager
    })
  }

  def startTask {
    info("Initializing stream tasks.")

    taskInstances.values.foreach(_.initTask)
  }

  def startAdmins {
    info("Starting admin multiplexer.")

    systemAdmins.start
  }

  def startProducers {
    info("Registering task instances with producers.")

    taskInstances.values.foreach(_.registerProducers)

    info("Starting producer multiplexer.")

    producerMultiplexer.start
  }

  def startConsumers {
    info("Registering task instances with consumers.")

    taskInstances.values.foreach(_.registerConsumers)

    if (taskInstances.size > 0) {
      info("Starting consumer multiplexer.")
      consumerMultiplexer.start
    }
  }

  def startSecurityManger {
    if (securityManager != null) {
      info("Starting security manager.")

      securityManager.start
    }
  }

  def shutdownConsumers {
    info("Shutting down consumer multiplexer.")

    consumerMultiplexer.stop
  }

  def shutdownAdmins {
    info("Shutting down admin multiplexer.")

    systemAdmins.stop
  }

  def shutdownProducers {
    info("Shutting down producer multiplexer.")

    producerMultiplexer.stop
  }

  def shutdownTask {
    info("Shutting down task instance stream tasks.")

    if (taskThreadPool != null) {
      info("Shutting down task thread pool")
      try {
        taskThreadPool.shutdown()
        if (!taskThreadPool.awaitTermination(shutdownMs, TimeUnit.MILLISECONDS)) {
          taskThreadPool.shutdownNow()
        }
      } catch {
        case e: Exception => error(e.getMessage, e)
      }
    }

    if (commitThreadPool != null) {
      info("Shutting down task commit thread pool")
      try {
        commitThreadPool.shutdown()
<<<<<<< HEAD
        if(commitThreadPool.awaitTermination(shutdownMs, TimeUnit.MILLISECONDS)) {
=======
        if(!commitThreadPool.awaitTermination(shutdownMs, TimeUnit.MILLISECONDS)) {
>>>>>>> c117a685
          commitThreadPool.shutdownNow()
        }
      } catch {
        case e: Exception => error(e.getMessage, e)
      }
    }

    if (timerExecutor != null) {
      info("Shutting down timer executor")
      try {
        timerExecutor.shutdown()
        if (!timerExecutor.awaitTermination(shutdownMs, TimeUnit.MILLISECONDS)) {
          timerExecutor.shutdownNow()
        }
      } catch {
        case e: Exception => error("Ignoring exception shutting down timer executor", e)
      }
    }

    taskInstances.values.foreach(_.shutdownTask)
  }

  def shutdownStores {
    info("Shutting down container storage manager.")
    containerStorageManager.shutdown()
  }

  def shutdownTableManager: Unit = {
    info("Shutting down task instance table manager.")

    taskInstances.values.foreach(_.shutdownTableManager)
  }

  def shutdownOffsetManager {
    info("Shutting down offset manager.")

    offsetManager.stop
  }

  def shutdownDiagnostics {
    if (diagnosticsManager.isDefined) {
      info("Shutting down diagnostics manager.")
      diagnosticsManager.get.stop()
    }
  }

  def shutdownMetrics {
    info("Shutting down metrics reporters.")

    reporters.values.foreach(_.stop)

    if (jvm != null) {
      info("Shutting down JVM metrics.")

      jvm.stop
    }
  }

  def shutdownSecurityManger: Unit = {
    if (securityManager != null) {
      info("Shutting down security manager.")

      securityManager.stop
    }
  }

  def shutdownDiskSpaceMonitor: Unit = {
    if (diskSpaceMonitor != null) {
      info("Shutting down disk space monitor.")
      diskSpaceMonitor.stop()
    }
  }

  def shutdownHostStatisticsMonitor: Unit = {
    if (hostStatisticsMonitor != null) {
      info("Shutting down host statistics monitor.")
      hostStatisticsMonitor.stop()
    }
  }
}<|MERGE_RESOLUTION|>--- conflicted
+++ resolved
@@ -466,16 +466,11 @@
       taskThreadPool)
 
     // executor for performing async commit operations for a task.
-<<<<<<< HEAD
-    // TODO BLOCKER pmaheshw tune thread pool sizing.
-    val commitThreadPoolSize = Math.min(containerModel.getTasks.size() * 2, taskConfig.getCommitMaxThreadPoolSize)
-=======
     val commitThreadPoolSize =
       Math.min(
         Math.max(containerModel.getTasks.size() * 2, jobConfig.getCommitThreadPoolSize),
         jobConfig.getCommitThreadPoolMaxSize
       )
->>>>>>> c117a685
     val commitThreadPool = Executors.newFixedThreadPool(commitThreadPoolSize,
       new ThreadFactoryBuilder().setNameFormat("Samza Task Commit Thread-%d").setDaemon(true).build())
 
@@ -505,10 +500,6 @@
     val loggedStorageBaseDir = getLoggedStorageBaseDir(jobConfig, defaultStoreBaseDir)
     info("Got base directory for logged data stores: %s" format loggedStorageBaseDir)
 
-<<<<<<< HEAD
-    // TODO dchen should we enforce restore factories to be subset of backup factories?
-=======
->>>>>>> c117a685
     val stateStorageBackendRestoreFactory = ReflectionUtil
       .getObj(storageConfig.getStateBackendRestoreFactory(), classOf[StateBackendFactory])
 
@@ -568,25 +559,16 @@
             if (taskInstanceMetrics.contains(taskName) &&
               taskInstanceMetrics.get(taskName).isDefined) taskInstanceMetrics.get(taskName).get.registry
             else new MetricsRegistryMap
-<<<<<<< HEAD
-          val taskBackupManager = factory.getBackupManager(jobModel, containerModel,
-            taskModel, commitThreadPool, taskMetricsRegistry, config, new SystemClock)
-=======
           val taskBackupManager = factory.getBackupManager(jobContext, containerContext,
             taskModel, commitThreadPool, taskMetricsRegistry, config, new SystemClock,
             loggedStorageBaseDir, nonLoggedStorageBaseDir)
->>>>>>> c117a685
           taskBackupManagerMap.put(factory.getClass.getName, taskBackupManager)
         }
       })
 
       val commitManager = new TaskStorageCommitManager(taskName, taskBackupManagerMap,
         containerStorageManager, storeChangelogs, taskModel.getChangelogPartition, checkpointManager, config,
-<<<<<<< HEAD
-        commitThreadPool, new StorageManagerUtil, loggedStorageBaseDir)
-=======
         commitThreadPool, new StorageManagerUtil, loggedStorageBaseDir, taskInstanceMetrics.get(taskName).get)
->>>>>>> c117a685
 
       val tableManager = new TableManager(config)
 
@@ -708,22 +690,6 @@
       containerStorageManager = containerStorageManager,
       diagnosticsManager = diagnosticsManager)
   }
-<<<<<<< HEAD
-
-  /**
-    * Builds the set of SSPs for all changelogs on this container.
-    */
-  @VisibleForTesting
-  private[container] def getChangelogSSPsForContainer(containerModel: ContainerModel,
-    changeLogSystemStreams: util.Map[String, SystemStream]): Set[SystemStreamPartition] = {
-    containerModel.getTasks.values().asScala
-      .map(taskModel => taskModel.getChangelogPartition)
-      .flatMap(changelogPartition => changeLogSystemStreams.asScala.map { case (_, systemStream) =>
-        new SystemStreamPartition(systemStream, changelogPartition) })
-      .toSet
-  }
-=======
->>>>>>> c117a685
 }
 
 class SamzaContainer(
@@ -1086,11 +1052,7 @@
       info("Shutting down task commit thread pool")
       try {
         commitThreadPool.shutdown()
-<<<<<<< HEAD
-        if(commitThreadPool.awaitTermination(shutdownMs, TimeUnit.MILLISECONDS)) {
-=======
         if(!commitThreadPool.awaitTermination(shutdownMs, TimeUnit.MILLISECONDS)) {
->>>>>>> c117a685
           commitThreadPool.shutdownNow()
         }
       } catch {
