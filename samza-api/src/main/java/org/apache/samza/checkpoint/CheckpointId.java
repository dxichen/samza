/*
 * Licensed to the Apache Software Foundation (ASF) under one
 * or more contributor license agreements.  See the NOTICE file
 * distributed with this work for additional information
 * regarding copyright ownership.  The ASF licenses this file
 * to you under the Apache License, Version 2.0 (the
 * "License"); you may not use this file except in compliance
 * with the License.  You may obtain a copy of the License at
 *
 *   http://www.apache.org/licenses/LICENSE-2.0
 *
 * Unless required by applicable law or agreed to in writing,
 * software distributed under the License is distributed on an
 * "AS IS" BASIS, WITHOUT WARRANTIES OR CONDITIONS OF ANY
 * KIND, either express or implied.  See the License for the
 * specific language governing permissions and limitations
 * under the License.
 */

package org.apache.samza.checkpoint;

import java.util.Objects;
import org.apache.commons.lang3.StringUtils;
import org.apache.samza.annotation.InterfaceStability;


/**
 * Checkpoint ID has the format: [currentTimeMillis, last 6 digits of nanotime], separated by a dash.
 * This is to avoid conflicts, e.g when requesting frequent manual commits.
 *
 * It is expected that persistent stores use the {@link #serialize()} representation of the checkpoint id
 * as the store checkpoint directory name.
 */
@InterfaceStability.Unstable
public class CheckpointId implements Comparable<CheckpointId> {
  public static final String SEPARATOR = "-";

  private final long millis;
  private final long nanoId;

<<<<<<< HEAD
  private CheckpointId(long millis, long nanos) {
=======
  private CheckpointId(long millis, long nanoId) {
>>>>>>> c117a685
    this.millis = millis;
    this.nanoId = nanoId;
  }

  public static CheckpointId create() {
    return new CheckpointId(System.currentTimeMillis(), System.nanoTime() % 1000000);
  }

  public static CheckpointId deserialize(String checkpointId) {
    if (StringUtils.isBlank(checkpointId)) {
      throw new IllegalArgumentException("Invalid checkpoint id: " + checkpointId);
    }
    try {
      String[] parts = checkpointId.split(SEPARATOR);
      return new CheckpointId(Long.parseLong(parts[0]), Long.parseLong(parts[1]));
    } catch (NumberFormatException ex) {
      throw new IllegalArgumentException(String.format(
          "Could not deserialize CheckpointId: %s", checkpointId), ex);
    }
  }

  public long getMillis() {
    return millis;
  }

  public long getNanoId() {
    return nanoId;
  }

  /**
<<<<<<< HEAD
   * WARNING: Do not change the toString() representation. It is used for serde'ing {@link CheckpointId} as part of task
   * checkpoints, in conjunction with {@link #fromString(String)}.
   * @return the String representation of this {@link CheckpointId}.
   */
  @Override
  public String toString() {
    return String.format("%s%s%s", millis, SEPARATOR, nanos);
=======
   * Serialization of {@link CheckpointId} as part of task checkpoints, in conjunction with {@link #deserialize(String)}.
   * @return the String representation of this {@link CheckpointId}.
   */
  public String serialize() {
    return String.format("%s%s%s", getMillis(), SEPARATOR, getNanoId());
>>>>>>> c117a685
  }

  @Override
  public boolean equals(Object o) {
    if (this == o) return true;
    if (o == null || getClass() != o.getClass()) return false;
    CheckpointId that = (CheckpointId) o;
    return millis == that.millis &&
        nanoId == that.nanoId;
  }

  @Override
  public int hashCode() {
    return Objects.hash(millis, nanoId);
  }

  @Override
  public int compareTo(CheckpointId that) {
    if(this.millis != that.millis) return Long.compare(this.millis, that.millis);
    else return Long.compare(this.nanoId, that.nanoId);
  }

  @Override
  public String toString() {
    return String.format("%s%s%s", millis, SEPARATOR, nanoId);
  }
}<|MERGE_RESOLUTION|>--- conflicted
+++ resolved
@@ -38,11 +38,7 @@
   private final long millis;
   private final long nanoId;
 
-<<<<<<< HEAD
-  private CheckpointId(long millis, long nanos) {
-=======
   private CheckpointId(long millis, long nanoId) {
->>>>>>> c117a685
     this.millis = millis;
     this.nanoId = nanoId;
   }
@@ -73,21 +69,11 @@
   }
 
   /**
-<<<<<<< HEAD
-   * WARNING: Do not change the toString() representation. It is used for serde'ing {@link CheckpointId} as part of task
-   * checkpoints, in conjunction with {@link #fromString(String)}.
-   * @return the String representation of this {@link CheckpointId}.
-   */
-  @Override
-  public String toString() {
-    return String.format("%s%s%s", millis, SEPARATOR, nanos);
-=======
    * Serialization of {@link CheckpointId} as part of task checkpoints, in conjunction with {@link #deserialize(String)}.
    * @return the String representation of this {@link CheckpointId}.
    */
   public String serialize() {
     return String.format("%s%s%s", getMillis(), SEPARATOR, getNanoId());
->>>>>>> c117a685
   }
 
   @Override
