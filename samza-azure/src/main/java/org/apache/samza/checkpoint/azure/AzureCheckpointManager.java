--- conflicted
+++ resolved
@@ -125,11 +125,7 @@
     TableBatchOperation batchOperation = new TableBatchOperation();
 
     Iterator<Map.Entry<SystemStreamPartition, String>> iterator =
-<<<<<<< HEAD
-        ((CheckpointV1) checkpoint).getOffsets().entrySet().iterator();
-=======
         checkpoint.getOffsets().entrySet().iterator();
->>>>>>> c117a685
     while (iterator.hasNext()) {
       Map.Entry<SystemStreamPartition, String> entry = iterator.next();
       SystemStreamPartition ssp = entry.getKey();
