---
layout: page
title: Kafka Connector
---
<!--
   Licensed to the Apache Software Foundation (ASF) under one or more
   contributor license agreements.  See the NOTICE file distributed with
   this work for additional information regarding copyright ownership.
   The ASF licenses this file to You under the Apache License, Version 2.0
   (the "License"); you may not use this file except in compliance with
   the License.  You may obtain a copy of the License at

       http://www.apache.org/licenses/LICENSE-2.0

   Unless required by applicable law or agreed to in writing, software
   distributed under the License is distributed on an "AS IS" BASIS,
   WITHOUT WARRANTIES OR CONDITIONS OF ANY KIND, either express or implied.
   See the License for the specific language governing permissions and
   limitations under the License.
-->

### Kafka I/O : QuickStart
Samza offers built-in integration with Apache Kafka for stream processing. A common pattern in Samza applications is to read messages from one or more Kafka topics, process them and emit results to other Kafka topics or databases.

The `hello-samza` project includes multiple examples on interacting with Kafka from your Samza jobs. Each example also includes instructions on how to run them and view results. 

- [High-level API Example](https://github.com/apache/samza-hello-samza/blob/latest/src/main/java/samza/examples/cookbook/FilterExample.java) with a corresponding [tutorial](/learn/documentation/{{site.version}}/deployment/yarn.html#starting-your-application-on-yarn)

- [Low-level API Example](https://github.com/apache/samza-hello-samza/blob/latest/src/main/java/samza/examples/wikipedia/task/application/WikipediaParserTaskApplication.java) with a corresponding [tutorial](https://github.com/apache/samza-hello-samza#hello-samza)


### Concepts

####KafkaSystemDescriptor

Samza refers to any IO source (eg: Kafka) it interacts with as a _system_, whose properties are set using a corresponding `SystemDescriptor`. The `KafkaSystemDescriptor` allows you to describe the Kafka cluster you are interacting with and specify its properties. 

{% highlight java %}
    KafkaSystemDescriptor kafkaSystemDescriptor =
        new KafkaSystemDescriptor("kafka").withConsumerZkConnect(KAFKA_CONSUMER_ZK_CONNECT)
            .withProducerBootstrapServers(KAFKA_PRODUCER_BOOTSTRAP_SERVERS)
            .withDefaultStreamConfigs(KAFKA_DEFAULT_STREAM_CONFIGS);
{% endhighlight %}


####KafkaInputDescriptor

A Kafka cluster usually has multiple topics (a.k.a _streams_). The `KafkaInputDescriptor` allows you to specify the properties of each Kafka topic your application should read from. For each of your input topics, you should create a corresponding instance of `KafkaInputDescriptor`
by providing a topic-name and a serializer.
{% highlight java %}
    KafkaInputDescriptor<PageView> pageViewStreamDescriptor = kafkaSystemDescriptor.getInputDescriptor("page-view-topic", new JsonSerdeV2<>(PageView.class));
{% endhighlight %}

The above example describes an input Kafka stream from the "page-view-topic" which Samza de-serializes into a JSON payload. Samza provides default serializers for common data-types like string, avro, bytes, integer etc.
 
####KafkaOutputDescriptor

Similarly, the `KafkaOutputDescriptor` allows you to specify the output streams for your application. For each output topic you write to, you should create an instance of `KafkaOutputDescriptor`.

{% highlight java %}
    KafkaOutputDescriptor<DecoratedPageView> decoratedPageView = kafkaSystemDescriptor.getOutputDescriptor("my-output-topic", new JsonSerdeV2<>(DecoratedPageView.class));
{% endhighlight %}


### Configuration

#####Configuring Kafka producer and consumer
 
The `KafkaSystemDescriptor` allows you to specify any [Kafka producer](https://kafka.apache.org/documentation/#producerconfigs) or [Kafka consumer](https://kafka.apache.org/documentation/#consumerconfigs)) property which are directly passed over to the underlying Kafka client. This allows for 
precise control over the KafkaProducer and KafkaConsumer used by Samza. 

{% highlight java %}
    KafkaSystemDescriptor kafkaSystemDescriptor =
        new KafkaSystemDescriptor("kafka").withConsumerZkConnect(..)
            .withProducerBootstrapServers(..)
            .withConsumerConfigs(..)
            .withProducerConfigs(..)
{% endhighlight %}


####Accessing an offset which is out-of-range
This setting determines the behavior if a consumer attempts to read an offset that is outside of the current valid range maintained by the broker. This could happen if the topic does not exist, or if a checkpoint is older than the maximum message history retained by the brokers. 

{% highlight java %}
    KafkaSystemDescriptor kafkaSystemDescriptor =
        new KafkaSystemDescriptor("kafka").withConsumerZkConnect(..)
            .withProducerBootstrapServers(..)
            .withConsumerAutoOffsetReset("largest")
{% endhighlight %}


#####Ignoring checkpointed offsets
Samza periodically persists the last processed Kafka offsets as a part of its checkpoint. During startup, Samza resumes consumption from the previously checkpointed offsets by default. You can over-ride this behavior and configure Samza to ignore checkpoints with `KafkaInputDescriptor#shouldResetOffset()`.
Once there are no checkpoints for a stream, the `#withOffsetDefault(..)` determines whether we start consumption from the oldest or newest offset. 

{% highlight java %}
KafkaInputDescriptor<PageView> pageViewStreamDescriptor = 
    kafkaSystemDescriptor.getInputDescriptor("page-view-topic", new JsonSerdeV2<>(PageView.class)) 
        .shouldResetOffset()
        .withOffsetDefault(OffsetType.OLDEST);

{% endhighlight %}

The above example configures Samza to ignore checkpointed offsets for `page-view-topic` and consume from the oldest available offset during startup. You can configure this behavior to apply to all topics in the Kafka cluster by using `KafkaSystemDescriptor#withDefaultStreamOffsetDefault`.

 

<<<<<<< HEAD
### Code walkthrough: High-level API

In this section, we walk through a complete example that reads from a Kafka topic, filters a few messages and writes them to another topic.

=======
### Code walkthrough

In this section, we walk through a complete example.

#### High-level API
>>>>>>> affc312d
{% highlight java %}
// Define coordinates of the Kafka cluster using the KafkaSystemDescriptor
1    KafkaSystemDescriptor kafkaSystemDescriptor = new KafkaSystemDescriptor("kafka")
2        .withConsumerZkConnect(KAFKA_CONSUMER_ZK_CONNECT)
3        .withProducerBootstrapServers(KAFKA_PRODUCER_BOOTSTRAP_SERVERS)

// Create an KafkaInputDescriptor for your input topic and a KafkaOutputDescriptor for the output topic 
4    KVSerde<String, PageView> serde = KVSerde.of(new StringSerde(), new JsonSerdeV2<>(PageView.class));
5    KafkaInputDescriptor<KV<String, PageView>> inputDescriptor =
6        kafkaSystemDescriptor.getInputDescriptor("page-views", serde);
7    KafkaOutputDescriptor<KV<String, PageView>> outputDescriptor =
8        kafkaSystemDescriptor.getOutputDescriptor("filtered-page-views", serde);


// Obtain a message stream the input topic
9    MessageStream<KV<String, PageView>> pageViews = appDescriptor.getInputStream(inputDescriptor);

// Obtain an output stream for the topic    
10    OutputStream<KV<String, PageView>> filteredPageViews = appDescriptor.getOutputStream(outputDescriptor);

// write results to the output topic
11    pageViews
12       .filter(kv -> !INVALID_USER_ID.equals(kv.value.userId))
13       .sendTo(filteredPageViews);

{% endhighlight %}

<<<<<<< HEAD
-Lines 1-3 create a KafkaSystemDescriptor defining the coordinates of our Kafka cluster

-Lines 4-6 define a KafkaInputDescriptor for our input topic - `page-views`

-Lines 7-9 define a KafkaOutputDescriptor for our output topic - `filtered-page-views`

-Line 9 creates a MessageStream for the input topic so that you can chain operations on it later

-Line 10 creates an OuputStream for the output topic

-Lines 11\-13 define a simple pipeline that reads from the input stream and writes filtered results to the output stream
=======
- Lines 1-3 create a KafkaSystemDescriptor defining the coordinates of our Kafka cluster

- Lines 4-6 defines a KafkaInputDescriptor for our input topic - `page-views`

- Lines 7-9 defines a KafkaOutputDescriptor for our output topic - `filtered-page-views`

- Line 9 creates a MessageStream for the input topic so that you can chain operations on it later

- Line 10 creates an OuputStream for the output topic

- Lines 11-13 define a simple pipeline that reads from the input stream and writes filtered results to the output stream
>>>>>>> affc312d
<|MERGE_RESOLUTION|>--- conflicted
+++ resolved
@@ -105,18 +105,10 @@
 
  
 
-<<<<<<< HEAD
 ### Code walkthrough: High-level API
 
 In this section, we walk through a complete example that reads from a Kafka topic, filters a few messages and writes them to another topic.
 
-=======
-### Code walkthrough
-
-In this section, we walk through a complete example.
-
-#### High-level API
->>>>>>> affc312d
 {% highlight java %}
 // Define coordinates of the Kafka cluster using the KafkaSystemDescriptor
 1    KafkaSystemDescriptor kafkaSystemDescriptor = new KafkaSystemDescriptor("kafka")
@@ -144,19 +136,6 @@
 
 {% endhighlight %}
 
-<<<<<<< HEAD
--Lines 1-3 create a KafkaSystemDescriptor defining the coordinates of our Kafka cluster
-
--Lines 4-6 define a KafkaInputDescriptor for our input topic - `page-views`
-
--Lines 7-9 define a KafkaOutputDescriptor for our output topic - `filtered-page-views`
-
--Line 9 creates a MessageStream for the input topic so that you can chain operations on it later
-
--Line 10 creates an OuputStream for the output topic
-
--Lines 11\-13 define a simple pipeline that reads from the input stream and writes filtered results to the output stream
-=======
 - Lines 1-3 create a KafkaSystemDescriptor defining the coordinates of our Kafka cluster
 
 - Lines 4-6 defines a KafkaInputDescriptor for our input topic - `page-views`
@@ -167,5 +146,4 @@
 
 - Line 10 creates an OuputStream for the output topic
 
-- Lines 11-13 define a simple pipeline that reads from the input stream and writes filtered results to the output stream
->>>>>>> affc312d
+- Lines 11-13 define a simple pipeline that reads from the input stream and writes filtered results to the output stream